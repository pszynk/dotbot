--- conflicted
+++ resolved
@@ -9,8 +9,6 @@
     '''
 
     _directive = 'link'
-    _opts = ['relative', 'force', 'relink', 'create', 'link_children']
-    _default_opts = {k: False for k in _opts }
 
     def can_handle(self, directive):
         return directive == self._directive
@@ -22,28 +20,23 @@
 
     def _process_links(self, links):
         success = True
-        defaults = self._context.defaults().get('link', self._default_opts)
+        defaults = self._context.defaults().get('link', {})
         for destination, source in links.items():
             destination = os.path.expandvars(destination)
-            opts = dict(defaults)
+            relative = defaults.get('relative', False)
+            force = defaults.get('force', False)
+            relink = defaults.get('relink', False)
+            create = defaults.get('create', False)
             if isinstance(source, dict):
                 # extended config
-<<<<<<< HEAD
-                opts.update(source)
-                path = source['path']
-=======
                 relative = source.get('relative', relative)
                 force = source.get('force', force)
                 relink = source.get('relink', relink)
                 create = source.get('create', create)
                 path = self._default_source(destination, source.get('path'))
->>>>>>> fe9ca6f5
             else:
                 path = self._default_source(destination, source)
             path = os.path.expandvars(os.path.expanduser(path))
-<<<<<<< HEAD
-            success &= self._process_one_link(destination, path, opts)
-=======
             if not self._exists(os.path.join(self._context.base_directory(), path)):
                 success = False
                 self._log.warning('Nonexistent target %s -> %s' %
@@ -54,35 +47,12 @@
             if force or relink:
                 success &= self._delete(path, destination, relative, force)
             success &= self._link(path, destination, relative)
->>>>>>> fe9ca6f5
         if success:
             self._log.info('All links have been set up')
         else:
             self._log.error('Some links were not successfully set up')
         return success
 
-<<<<<<< HEAD
-    def _process_one_link(self, destination, path, opts):
-        success = True
-        create, force, relink, relative, link_children = \
-            [opts[k] for k in ['create', 'force', 'relink', 'relative', 'link_children']]
-        if link_children:
-            child_opts = dict(opts)
-            child_opts['link_children'] = False
-            child_opts['create'] = False
-            if create:
-                success &= self._create(os.path.join(destination, 'dummy'))
-            for child in os.listdir(os.path.join(self._context.base_directory(), path)):
-                child_paths = [os.path.join(p, child) for p in (destination, path)]
-                success &= self._process_one_link(*child_paths, child_opts)
-            return success
-        if create:
-            success &= self._create(destination)
-        if force or relink:
-            success &= self._delete(path, destination, relative, force)
-        success &= self._link(path, destination, relative)
-        return success
-=======
     def _default_source(self, destination, source):
         if source is None:
             basename = os.path.basename(destination)
@@ -92,7 +62,6 @@
                 return basename
         else:
             return source
->>>>>>> fe9ca6f5
 
     def _is_link(self, path):
         '''
